--- conflicted
+++ resolved
@@ -174,15 +174,9 @@
 
     if player != self._bid_originator or self._is_rebid_possible():
       # Any move higher than the current bid is allowed.
-<<<<<<< HEAD
       # Bids start at BID_ACTION_OFFSET (1) as 0 represents the challenge action.
       for bid in range(max(BID_ACTION_OFFSET, self._current_action + 1), self._max_bid):
         actions.append(bid)
-=======
-      # Bids start at BID_ACTION_OFFSET.
-      for bid in range(self._current_action + 1, self._max_bid):
-        actions.append(bid + BID_ACTION_OFFSET)
->>>>>>> 77aca74c
 
     return actions
 
